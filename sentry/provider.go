package sentry

import (
	"context"

	"github.com/hashicorp/terraform-plugin-sdk/v2/diag"
	"github.com/hashicorp/terraform-plugin-sdk/v2/helper/schema"
	"github.com/jianyuan/terraform-provider-sentry/internal/sentryclient"
)

func init() {
	// Set descriptions to support markdown syntax, this will be used in document generation
	// and the language server.
	schema.DescriptionKind = schema.StringMarkdown
}

// NewProvider returns a *schema.Provider.
func NewProvider(version string) func() *schema.Provider {
	return func() *schema.Provider {
		p := &schema.Provider{
			Schema: map[string]*schema.Schema{
				"token": {
					Description: "The authentication token used to connect to Sentry. The value can be sourced from " +
						"the `SENTRY_AUTH_TOKEN` environment variable.",
					Type:        schema.TypeString,
					Optional:    true,
					DefaultFunc: schema.MultiEnvDefaultFunc([]string{"SENTRY_AUTH_TOKEN", "SENTRY_TOKEN"}, nil),
					Sensitive:   true,
				},
				"base_url": {
					Description: "The target Sentry Base API URL in the format `https://[hostname]/api/`. " +
						"The default value is `https://sentry.io/api/`. The value must be provided when working with " +
						"Sentry On-Premise. The value can be sourced from the `SENTRY_BASE_URL` environment variable.",
					Type:        schema.TypeString,
					Optional:    true,
					DefaultFunc: schema.EnvDefaultFunc("SENTRY_BASE_URL", "https://sentry.io/api/"),
				},
			},

			ResourcesMap: map[string]*schema.Resource{
<<<<<<< HEAD
				"sentry_dashboard":                           resourceSentryDashboard(),
				"sentry_issue_alert":                         resourceSentryIssueAlert(),
				"sentry_key":                                 resourceSentryKey(),
				"sentry_metric_alert":                        resourceSentryMetricAlert(),
				"sentry_organization_code_mapping":           resourceSentryOrganizationCodeMapping(),
				"sentry_organization_member":                 resourceSentryOrganizationMember(),
				"sentry_organization_repository_github":      resourceSentryOrganizationRepositoryGithub(),
				"sentry_organization_repository_azuredevops": resourceSentryOrganizationRepositoryAzureDevOps(),
				"sentry_organization":                        resourceSentryOrganization(),
				"sentry_plugin":                              resourceSentryPlugin(),
				"sentry_project":                             resourceSentryProject(),
				"sentry_rule":                                resourceSentryRule(),
				"sentry_team":                                resourceSentryTeam(),
=======
				"sentry_dashboard":                      resourceSentryDashboard(),
				"sentry_metric_alert":                   resourceSentryMetricAlert(),
				"sentry_organization_code_mapping":      resourceSentryOrganizationCodeMapping(),
				"sentry_organization_member":            resourceSentryOrganizationMember(),
				"sentry_organization_repository_github": resourceSentryOrganizationRepositoryGithub(),
				"sentry_organization":                   resourceSentryOrganization(),
				"sentry_plugin":                         resourceSentryPlugin(),
				"sentry_team":                           resourceSentryTeam(),
>>>>>>> c1eee814
			},

			DataSourcesMap: map[string]*schema.Resource{
				"sentry_dashboard":    dataSourceSentryDashboard(),
				"sentry_metric_alert": dataSourceSentryMetricAlert(),
				"sentry_team":         dataSourceSentryTeam(),
			},
		}

		p.ConfigureContextFunc = configure(version, p)

		return p
	}
}

func configure(version string, p *schema.Provider) func(context.Context, *schema.ResourceData) (interface{}, diag.Diagnostics) {
	return func(ctx context.Context, d *schema.ResourceData) (interface{}, diag.Diagnostics) {
		config := sentryclient.Config{
			UserAgent: p.UserAgent("terraform-provider-sentry", version),
			Token:     d.Get("token").(string),
			BaseURL:   d.Get("base_url").(string),
		}
		client, err := config.Client(ctx)

		if err != nil {
			return nil, diag.FromErr(err)
		}

		return client, nil
	}
}<|MERGE_RESOLUTION|>--- conflicted
+++ resolved
@@ -38,10 +38,7 @@
 			},
 
 			ResourcesMap: map[string]*schema.Resource{
-<<<<<<< HEAD
 				"sentry_dashboard":                           resourceSentryDashboard(),
-				"sentry_issue_alert":                         resourceSentryIssueAlert(),
-				"sentry_key":                                 resourceSentryKey(),
 				"sentry_metric_alert":                        resourceSentryMetricAlert(),
 				"sentry_organization_code_mapping":           resourceSentryOrganizationCodeMapping(),
 				"sentry_organization_member":                 resourceSentryOrganizationMember(),
@@ -49,19 +46,7 @@
 				"sentry_organization_repository_azuredevops": resourceSentryOrganizationRepositoryAzureDevOps(),
 				"sentry_organization":                        resourceSentryOrganization(),
 				"sentry_plugin":                              resourceSentryPlugin(),
-				"sentry_project":                             resourceSentryProject(),
-				"sentry_rule":                                resourceSentryRule(),
 				"sentry_team":                                resourceSentryTeam(),
-=======
-				"sentry_dashboard":                      resourceSentryDashboard(),
-				"sentry_metric_alert":                   resourceSentryMetricAlert(),
-				"sentry_organization_code_mapping":      resourceSentryOrganizationCodeMapping(),
-				"sentry_organization_member":            resourceSentryOrganizationMember(),
-				"sentry_organization_repository_github": resourceSentryOrganizationRepositoryGithub(),
-				"sentry_organization":                   resourceSentryOrganization(),
-				"sentry_plugin":                         resourceSentryPlugin(),
-				"sentry_team":                           resourceSentryTeam(),
->>>>>>> c1eee814
 			},
 
 			DataSourcesMap: map[string]*schema.Resource{
